#include "terminal.hpp"

#include <cstring>
#include <limits>
#include <vector>

#include "font.hpp"
#include "layer.hpp"
#include "pci.hpp"
#include "asmfunc.h"
#include "elf.hpp"
#include "memory_manager.hpp"
#include "paging.hpp"
#include "timer.hpp"
#include "keyboard.hpp"
#include "logger.hpp"
<<<<<<< HEAD
#include "uefi.hpp"
=======
#include "usb/classdriver/cdc.hpp"
#include "usb/xhci/xhci.hpp"
>>>>>>> c1a734f5

namespace {

WithError<int> MakeArgVector(char* command, char* first_arg,
    char** argv, int argv_len, char* argbuf, int argbuf_len) {
  int argc = 0;
  int argbuf_index = 0;

  auto push_to_argv = [&](const char* s) {
    if (argc >= argv_len || argbuf_index >= argbuf_len) {
      return MAKE_ERROR(Error::kFull);
    }

    argv[argc] = &argbuf[argbuf_index];
    ++argc;
    strcpy(&argbuf[argbuf_index], s);
    argbuf_index += strlen(s) + 1;
    return MAKE_ERROR(Error::kSuccess);
  };

  if (auto err = push_to_argv(command)) {
    return { argc, err };
  }
  if (!first_arg) {
    return { argc, MAKE_ERROR(Error::kSuccess) };
  }

  char* p = first_arg;
  while (true) {
    while (isspace(p[0])) {
      ++p;
    }
    if (p[0] == 0) {
      break;
    }
    const char* arg = p;

    while (p[0] != 0 && !isspace(p[0])) {
      ++p;
    }
    // here: p[0] == 0 || isspace(p[0])
    const bool is_end = p[0] == 0;
    p[0] = 0;
    if (auto err = push_to_argv(arg)) {
      return { argc, err };
    }
    if (is_end) {
      break;
    }
    ++p;
  }

  return { argc, MAKE_ERROR(Error::kSuccess) };
}

Elf64_Phdr* GetProgramHeader(Elf64_Ehdr* ehdr) {
  return reinterpret_cast<Elf64_Phdr*>(
      reinterpret_cast<uintptr_t>(ehdr) + ehdr->e_phoff);
}

uintptr_t GetFirstLoadAddress(Elf64_Ehdr* ehdr) {
  auto phdr = GetProgramHeader(ehdr);
  for (int i = 0; i < ehdr->e_phnum; ++i) {
    if (phdr[i].p_type != PT_LOAD) continue;
    return phdr[i].p_vaddr;
  }
  return 0;
}

static_assert(kBytesPerFrame >= 4096);

WithError<uint64_t> CopyLoadSegments(Elf64_Ehdr* ehdr) {
  auto phdr = GetProgramHeader(ehdr);
  uint64_t last_addr = 0;
  for (int i = 0; i < ehdr->e_phnum; ++i) {
    if (phdr[i].p_type != PT_LOAD) continue;

    LinearAddress4Level dest_addr;
    dest_addr.value = phdr[i].p_vaddr;
    last_addr = std::max(last_addr, phdr[i].p_vaddr + phdr[i].p_memsz);
    const auto num_4kpages =
      ((phdr[i].p_vaddr & 4095) + phdr[i].p_memsz + 4095) / 4096;

    // setup pagemaps as readonly (writable = false)
    if (auto err = SetupPageMaps(dest_addr, num_4kpages, false)) {
      return { last_addr, err };
    }

    const auto src = reinterpret_cast<uint8_t*>(ehdr) + phdr[i].p_offset;
    const auto dst = reinterpret_cast<uint8_t*>(phdr[i].p_vaddr);
    memcpy(dst, src, phdr[i].p_filesz);
    memset(dst + phdr[i].p_filesz, 0, phdr[i].p_memsz - phdr[i].p_filesz);
  }
  return { last_addr, MAKE_ERROR(Error::kSuccess) };
}

WithError<uint64_t> LoadELF(Elf64_Ehdr* ehdr) {
  if (ehdr->e_type != ET_EXEC) {
    return { 0, MAKE_ERROR(Error::kInvalidFormat) };
  }

  const auto addr_first = GetFirstLoadAddress(ehdr);
  if (addr_first < 0xffff'8000'0000'0000) {
    return { 0, MAKE_ERROR(Error::kInvalidFormat) };
  }

  return CopyLoadSegments(ehdr);
}

WithError<PageMapEntry*> SetupPML4(Task& current_task) {
  auto pml4 = NewPageMap();
  if (pml4.error) {
    return pml4;
  }

  const auto current_pml4 = reinterpret_cast<PageMapEntry*>(GetCR3());
  memcpy(pml4.value, current_pml4, 256 * sizeof(uint64_t));

  const auto cr3 = reinterpret_cast<uint64_t>(pml4.value);
  SetCR3(cr3);
  current_task.Context().cr3 = cr3;
  return pml4;
}

Error FreePML4(Task& current_task) {
  const auto cr3 = current_task.Context().cr3;
  current_task.Context().cr3 = 0;
  ResetCR3();

  return FreePageMap(reinterpret_cast<PageMapEntry*>(cr3));
}

void ListAllEntries(FileDescriptor& fd, uint32_t dir_cluster) {
  const auto kEntriesPerCluster =
    fat::bytes_per_cluster / sizeof(fat::DirectoryEntry);

  while (dir_cluster != fat::kEndOfClusterchain) {
    auto dir = fat::GetSectorByCluster<fat::DirectoryEntry>(dir_cluster);

    for (int i = 0; i < kEntriesPerCluster; ++i) {
      if (dir[i].name[0] == 0x00) {
        return;
      } else if (static_cast<uint8_t>(dir[i].name[0]) == 0xe5) {
        continue;
      } else if (dir[i].attr == fat::Attribute::kLongName) {
        continue;
      }

      char name[13];
      fat::FormatName(dir[i], name);
      PrintToFD(fd, "%s\n", name);
    }

    dir_cluster = fat::NextCluster(dir_cluster);
  }
}

WithError<AppLoadInfo> LoadApp(fat::DirectoryEntry& file_entry, Task& task) {
  PageMapEntry* temp_pml4;
  if (auto [ pml4, err ] = SetupPML4(task); err) {
    return { {}, err };
  } else {
    temp_pml4 = pml4;
  }

  if (auto it = app_loads->find(&file_entry); it != app_loads->end()) {
    AppLoadInfo app_load = it->second;
    auto err = CopyPageMaps(temp_pml4, app_load.pml4, 4, 256);
    app_load.pml4 = temp_pml4;
    return { app_load, err };
  }

  std::vector<uint8_t> file_buf(file_entry.file_size);
  fat::LoadFile(&file_buf[0], file_buf.size(), file_entry);

  auto elf_header = reinterpret_cast<Elf64_Ehdr*>(&file_buf[0]);
  if (memcmp(elf_header->e_ident, "\x7f" "ELF", 4) != 0) {
    return { {}, MAKE_ERROR(Error::kInvalidFile) };
  }

  auto [ last_addr, err_load ] = LoadELF(elf_header);
  if (err_load) {
    return { {}, err_load };
  }

  AppLoadInfo app_load{last_addr, elf_header->e_entry, temp_pml4};
  app_loads->insert(std::make_pair(&file_entry, app_load));

  if (auto [ pml4, err ] = SetupPML4(task); err) {
    return { app_load, err };
  } else {
    app_load.pml4 = pml4;
  }
  auto err = CopyPageMaps(app_load.pml4, temp_pml4, 4, 256);
  return { app_load, err };
}

fat::DirectoryEntry* FindCommand(const char* command,
                                 unsigned long dir_cluster = 0) {
  auto file_entry = fat::FindFile(command, dir_cluster);
  if (file_entry.first != nullptr &&
      (file_entry.first->attr == fat::Attribute::kDirectory ||
       file_entry.second)) {
    return nullptr;
  } else if (file_entry.first) {
    return file_entry.first;
  }

  if (dir_cluster != 0 || strchr(command, '/') != nullptr) {
    return nullptr;
  }

  auto apps_entry = fat::FindFile("apps");
  if (apps_entry.first == nullptr ||
      apps_entry.first->attr != fat::Attribute::kDirectory) {
    return nullptr;
  }
  return FindCommand(command, apps_entry.first->FirstCluster());
}

} // namespace

std::map<fat::DirectoryEntry*, AppLoadInfo>* app_loads;

Terminal::Terminal(Task& task, const TerminalDescriptor* term_desc)
    : task_{task} {
  if (term_desc) {
    show_window_ = term_desc->show_window;
    for (int i = 0; i < files_.size(); ++i) {
      files_[i] = term_desc->files[i];
    }
  } else {
    show_window_ = true;
    for (int i = 0; i < files_.size(); ++i) {
      files_[i] = std::make_shared<TerminalFileDescriptor>(*this);
    }
  }

  if (show_window_) {
    window_ = std::make_shared<ToplevelWindow>(
        kColumns * 8 + 8 + ToplevelWindow::kMarginX,
        kRows * 16 + 8 + ToplevelWindow::kMarginY,
        screen_config.pixel_format,
        "MikanTerm");
    DrawTerminal(*window_->InnerWriter(), {0, 0}, window_->InnerSize());

    layer_id_ = layer_manager->NewLayer()
      .SetWindow(window_)
      .SetDraggable(true)
      .ID();

    Print(">");
  }
  cmd_history_.resize(8);
}

Rectangle<int> Terminal::BlinkCursor() {
  cursor_visible_ = !cursor_visible_;
  DrawCursor(cursor_visible_);

  return {CalcCursorPos(), {7, 15}};
}

void Terminal::DrawCursor(bool visible) {
  if (show_window_) {
    const auto color = visible ? ToColor(0xffffff) : ToColor(0);
    FillRectangle(*window_->Writer(), CalcCursorPos(), {7, 15}, color);
  }
}

Vector2D<int> Terminal::CalcCursorPos() const {
  return ToplevelWindow::kTopLeftMargin +
      Vector2D<int>{4 + 8 * cursor_.x, 4 + 16 * cursor_.y};
}

Rectangle<int> Terminal::InputKey(
    uint8_t modifier, uint8_t keycode, char ascii) {
  DrawCursor(false);

  Rectangle<int> draw_area{CalcCursorPos(), {8*2, 16}};

  if (ascii == '\n') {
    linebuf_[linebuf_index_] = 0;
    if (linebuf_index_ > 0) {
      cmd_history_.pop_back();
      cmd_history_.push_front(linebuf_);
    }
    linebuf_index_ = 0;
    cmd_history_index_ = -1;

    cursor_.x = 0;
    if (cursor_.y < kRows - 1) {
      ++cursor_.y;
    } else {
      Scroll1();
    }
    ExecuteLine();
    Print(">");
    draw_area.pos = ToplevelWindow::kTopLeftMargin;
    draw_area.size = window_->InnerSize();
  } else if (ascii == '\b') {
    if (cursor_.x > 0) {
      --cursor_.x;
      if (show_window_) {
        FillRectangle(*window_->Writer(), CalcCursorPos(), {8, 16}, {0, 0, 0});
      }
      draw_area.pos = CalcCursorPos();

      if (linebuf_index_ > 0) {
        --linebuf_index_;
      }
    }
  } else if (ascii != 0) {
    if (cursor_.x < kColumns - 1 && linebuf_index_ < kLineMax - 1) {
      linebuf_[linebuf_index_] = ascii;
      ++linebuf_index_;
      if (show_window_) {
        WriteAscii(*window_->Writer(), CalcCursorPos(), ascii, {255, 255, 255});
      }
      ++cursor_.x;
    }
  } else if (keycode == 0x51) { // down arrow
    draw_area = HistoryUpDown(-1);
  } else if (keycode == 0x52) { // up arrow
    draw_area = HistoryUpDown(1);
  }

  DrawCursor(true);

  return draw_area;
}

void Terminal::Scroll1() {
  Rectangle<int> move_src{
    ToplevelWindow::kTopLeftMargin + Vector2D<int>{4, 4 + 16},
    {8*kColumns, 16*(kRows - 1)}
  };
  window_->Move(ToplevelWindow::kTopLeftMargin + Vector2D<int>{4, 4}, move_src);
  FillRectangle(*window_->InnerWriter(),
                {4, 4 + 16*cursor_.y}, {8*kColumns, 16}, {0, 0, 0});
}

void Terminal::ExecuteLine() {
  char* command = &linebuf_[0];
  char* first_arg = strchr(&linebuf_[0], ' ');
  char* redir_char = strchr(&linebuf_[0], '>');
  char* pipe_char = strchr(&linebuf_[0], '|');
  if (first_arg) {
    *first_arg = 0;
    do {
      ++first_arg;
    } while (isspace(*first_arg));
  }

  auto original_stdout = files_[1];
  int exit_code = 0;

  if (redir_char) {
    *redir_char = 0;
    char* redir_dest = &redir_char[1];
    while (isspace(*redir_dest)) {
      ++redir_dest;
    }

    auto [ file, post_slash ] = fat::FindFile(redir_dest);
    if (file == nullptr) {
      auto [ new_file, err ] = fat::CreateFile(redir_dest);
      if (err) {
        PrintToFD(*files_[2],
                  "failed to create a redirect file: %s\n", err.Name());
        return;
      }
      file = new_file;
    } else if (file->attr == fat::Attribute::kDirectory || post_slash) {
      PrintToFD(*files_[2], "cannot redirect to a directory\n");
      return;
    }
    files_[1] = std::make_shared<fat::FileDescriptor>(*file);
  }

  std::shared_ptr<PipeDescriptor> pipe_fd;
  uint64_t subtask_id = 0;

  if (pipe_char) {
    *pipe_char = 0;
    char* subcommand = &pipe_char[1];
    while (isspace(*subcommand)) {
      ++subcommand;
    }

    auto& subtask = task_manager->NewTask();
    pipe_fd = std::make_shared<PipeDescriptor>(subtask);
    auto term_desc = new TerminalDescriptor{
      subcommand, true, false,
      { pipe_fd, files_[1], files_[2] }
    };
    files_[1] = pipe_fd;

    subtask_id = subtask
      .InitContext(TaskTerminal, reinterpret_cast<int64_t>(term_desc))
      .Wakeup()
      .ID();
    (*layer_task_map)[layer_id_] = subtask_id;
  }

  if (strcmp(command, "echo") == 0) {
    if (first_arg && first_arg[0] == '$') {
      if (strcmp(&first_arg[1], "?") == 0) {
        PrintToFD(*files_[1], "%d", last_exit_code_);
      }
    } else if (first_arg) {
      PrintToFD(*files_[1], "%s", first_arg);
    }
    PrintToFD(*files_[1], "\n");
  } else if (strcmp(command, "clear") == 0) {
    if (show_window_) {
      FillRectangle(*window_->InnerWriter(),
                    {4, 4}, {8*kColumns, 16*kRows}, {0, 0, 0});
    }
    cursor_.y = 0;
  } else if (strcmp(command, "lspci") == 0) {
    for (int i = 0; i < pci::num_device; ++i) {
      const auto& dev = pci::devices[i];
      auto vendor_id = pci::ReadVendorId(dev.bus, dev.device, dev.function);
      PrintToFD(*files_[1],
          "%02x:%02x.%d vend=%04x head=%02x class=%02x.%02x.%02x\n",
          dev.bus, dev.device, dev.function, vendor_id, dev.header_type,
          dev.class_code.base, dev.class_code.sub, dev.class_code.interface);
    }
  } else if (strcmp(command, "ls") == 0) {
    if (!first_arg || first_arg[0] == '\0') {
      ListAllEntries(*files_[1], fat::boot_volume_image->root_cluster);
    } else {
      auto [ dir, post_slash ] = fat::FindFile(first_arg);
      if (dir == nullptr) {
        PrintToFD(*files_[2], "No such file or directory: %s\n", first_arg);
        exit_code = 1;
      } else if (dir->attr == fat::Attribute::kDirectory) {
        ListAllEntries(*files_[1], dir->FirstCluster());
      } else {
        char name[13];
        fat::FormatName(*dir, name);
        if (post_slash) {
          PrintToFD(*files_[2], "%s is not a directory\n", name);
          exit_code = 1;
        } else {
          PrintToFD(*files_[1], "%s\n", name);
        }
      }
    }
  } else if (strcmp(command, "cat") == 0) {
    std::shared_ptr<FileDescriptor> fd;
    if (!first_arg || first_arg[0] == '\0') {
      fd = files_[0];
    } else {
      auto [ file_entry, post_slash ] = fat::FindFile(first_arg);
      if (!file_entry) {
        PrintToFD(*files_[2], "no such file: %s\n", first_arg);
        exit_code = 1;
      } else if (file_entry->attr != fat::Attribute::kDirectory && post_slash) {
        char name[13];
        fat::FormatName(*file_entry, name);
        PrintToFD(*files_[2], "%s is not a directory\n", name);
        exit_code = 1;
      } else {
        fd = std::make_shared<fat::FileDescriptor>(*file_entry);
      }
    }
    if (fd) {
      char u8buf[1024];
      DrawCursor(false);
      while (true) {
        if (ReadDelim(*fd, '\n', u8buf, sizeof(u8buf)) == 0) {
          break;
        }
        PrintToFD(*files_[1], "%s", u8buf);
      }
      DrawCursor(true);
    }
  } else if (strcmp(command, "noterm") == 0) {
    auto term_desc = new TerminalDescriptor{
      first_arg, true, false, files_
    };
    task_manager->NewTask()
      .InitContext(TaskTerminal, reinterpret_cast<int64_t>(term_desc))
      .Wakeup();
  } else if (strcmp(command, "memstat") == 0) {
    const auto p_stat = memory_manager->Stat();
    PrintToFD(*files_[1], "Phys used : %lu frames (%llu MiB)\n",
        p_stat.allocated_frames,
        p_stat.allocated_frames * kBytesPerFrame / 1024 / 1024);
    PrintToFD(*files_[1], "Phys total: %lu frames (%llu MiB)\n",
        p_stat.total_frames,
        p_stat.total_frames * kBytesPerFrame / 1024 / 1024);
<<<<<<< HEAD
  } else if (strcmp(command, "date") == 0) {
    EFI_TIME t;
    uefi_rt->GetTime(&t, nullptr);
    if (t.TimeZone == EFI_UNSPECIFIED_TIMEZONE) {
      PrintToFD(*files_[1], "%d-%02d-%02d %02d:%02d:%02d\n",
          t.Year, t.Month, t.Day, t.Hour, t.Minute, t.Second);
    } else {
      PrintToFD(*files_[1], "%d-%02d-%02d %02d:%02d:%02d ",
          t.Year, t.Month, t.Day, t.Hour, t.Minute, t.Second);
      if (t.TimeZone >= 0) {
        PrintToFD(*files_[1], "+%02d%02d\n", t.TimeZone / 60, t.TimeZone % 60);
      } else {
        PrintToFD(*files_[1], "-%02d%02d\n", -t.TimeZone / 60, -t.TimeZone % 60);
      }
    }
  } else if (strcmp(command, "reboot") == 0) {
    uefi_rt->ResetSystem(EfiResetWarm, EFI_SUCCESS, 0, nullptr);
  } else if (strcmp(command, "poweroff") == 0) {
    uefi_rt->ResetSystem(EfiResetShutdown, EFI_SUCCESS, 0, nullptr);
=======
  } else if (strcmp(command, "lsusb") == 0) {
    auto devmgr = usb::xhci::controller->DeviceManager();
    for (int slot = 1; slot < 256; ++slot) {
      auto dev = devmgr->FindBySlot(slot);
      if (!dev) {
        continue;
      }
      PrintToFD(*files_[1], "Slot %d: ID %04x:%04x Class %d.%d.%d\n",
                slot,
                dev->DeviceDesc().vendor_id,
                dev->DeviceDesc().product_id,
                dev->DeviceDesc().device_class,
                dev->DeviceDesc().device_sub_class,
                dev->DeviceDesc().device_protocol);
    }
  } else if (strcmp(command, "usbtest") == 0) {
    [&]{
      if (!usb::cdc::driver) {
        PrintToFD(*files_[2], "CDC device not exist\n");
        exit_code = 1;
        return;
      }

      size_t send_len;
      if (first_arg && first_arg[0]) {
        send_len = strlen(first_arg);
        usb::cdc::driver->SendSerial(first_arg, send_len);
      } else {
        send_len = 1;
        usb::cdc::driver->SendSerial("a", 1);
      }

      std::vector<uint8_t> buf(send_len);
      int recv_len = usb::cdc::driver->ReceiveSerial(buf.data(), send_len);
      while (recv_len == 0) {
        recv_len = usb::cdc::driver->ReceiveSerial(buf.data(), send_len);
      }
      PrintToFD(*files_[1], "%.*s\n", recv_len, buf.data());
    }();
>>>>>>> c1a734f5
  } else if (command[0] != 0) {
    auto file_entry = FindCommand(command);
    if (!file_entry) {
      PrintToFD(*files_[2], "no such command: %s\n", command);
      exit_code = 1;
    } else {
      auto [ ec, err ] = ExecuteFile(*file_entry, command, first_arg);
      if (err) {
        PrintToFD(*files_[2], "failed to exec file: %s\n", err.Name());
        exit_code = -ec;
      } else {
        exit_code = ec;
      }
    }
  }

  if (pipe_fd) {
    pipe_fd->FinishWrite();
    __asm__("cli");
    auto [ ec, err ] = task_manager->WaitFinish(subtask_id);
    (*layer_task_map)[layer_id_] = task_.ID();
    __asm__("sti");
    if (err) {
      Log(kWarn, "failed to wait finish: %s\n", err.Name());
    }
    exit_code = ec;
  }

  last_exit_code_ = exit_code;
  files_[1] = original_stdout;
}

WithError<int> Terminal::ExecuteFile(fat::DirectoryEntry& file_entry,
                                     char* command, char* first_arg) {
  __asm__("cli");
  auto& task = task_manager->CurrentTask();
  __asm__("sti");

  auto [ app_load, err ] = LoadApp(file_entry, task);
  if (err) {
    return { 0, err };
  }

  LinearAddress4Level args_frame_addr{0xffff'ffff'ffff'f000};
  if (auto err = SetupPageMaps(args_frame_addr, 1)) {
    return { 0, err };
  }
  auto argv = reinterpret_cast<char**>(args_frame_addr.value);
  int argv_len = 32; // argv = 8x32 = 256 bytes
  auto argbuf = reinterpret_cast<char*>(args_frame_addr.value + sizeof(char**) * argv_len);
  int argbuf_len = 4096 - sizeof(char**) * argv_len;
  auto argc = MakeArgVector(command, first_arg, argv, argv_len, argbuf, argbuf_len);
  if (argc.error) {
    return { 0, argc.error };
  }

  // #@@range_begin(increase_appstack)
  const int stack_size = 16 * 4096;
  LinearAddress4Level stack_frame_addr{0xffff'ffff'ffff'f000 - stack_size};
  // #@@range_end(increase_appstack)
  if (auto err = SetupPageMaps(stack_frame_addr, stack_size / 4096)) {
    return { 0, err };
  }

  for (int i = 0; i < files_.size(); ++i) {
    task.Files().push_back(files_[i]);
  }

  const uint64_t elf_next_page =
    (app_load.vaddr_end + 4095) & 0xffff'ffff'ffff'f000;
  task.SetDPagingBegin(elf_next_page);
  task.SetDPagingEnd(elf_next_page);

  task.SetFileMapEnd(stack_frame_addr.value);

  int ret = CallApp(argc.value, argv, 3 << 3 | 3, app_load.entry,
                    stack_frame_addr.value + stack_size - 8,
                    &task.OSStackPointer());

  task.Files().clear();
  task.FileMaps().clear();

  if (auto err = CleanPageMaps(LinearAddress4Level{0xffff'8000'0000'0000})) {
    return { ret, err };
  }
  return { ret, FreePML4(task) };
}

void Terminal::Print(char32_t c) {
  if (!show_window_) {
    return;
  }

  auto newline = [this]() {
    cursor_.x = 0;
    if (cursor_.y < kRows - 1) {
      ++cursor_.y;
    } else {
      Scroll1();
    }
  };

  if (c == U'\n') {
    newline();
  } else if (IsHankaku(c)) {
    if (cursor_.x == kColumns) {
      newline();
    }
    WriteUnicode(*window_->Writer(), CalcCursorPos(), c, {255, 255, 255});
    ++cursor_.x;
  } else {
    if (cursor_.x >= kColumns - 1) {
      newline();
    }
    WriteUnicode(*window_->Writer(), CalcCursorPos(), c, {255, 255, 255});
    cursor_.x += 2;
  }
}

void Terminal::Print(const char* s, std::optional<size_t> len) {
  const auto cursor_before = CalcCursorPos();
  DrawCursor(false);

  size_t i = 0;
  const size_t len_ = len ? *len : std::numeric_limits<size_t>::max();

  while (s[i] && i < len_) {
    const auto [ u32, bytes ] = ConvertUTF8To32(&s[i]);
    Print(u32);
    i += bytes;
  }

  DrawCursor(true);
  const auto cursor_after = CalcCursorPos();

  Vector2D<int> draw_pos{ToplevelWindow::kTopLeftMargin.x, cursor_before.y};
  Vector2D<int> draw_size{window_->InnerSize().x,
                          cursor_after.y - cursor_before.y + 16};

  Rectangle<int> draw_area{draw_pos, draw_size};

  Message msg = MakeLayerMessage(
      task_.ID(), LayerID(), LayerOperation::DrawArea, draw_area);
  __asm__("cli");
  task_manager->SendMessage(1, msg);
  __asm__("sti");
}

void Terminal::Redraw() {
  Rectangle<int> draw_area{ToplevelWindow::kTopLeftMargin,
                           window_->InnerSize()};

  Message msg = MakeLayerMessage(
      task_.ID(), LayerID(), LayerOperation::DrawArea, draw_area);
  __asm__("cli");
  task_manager->SendMessage(1, msg);
  __asm__("sti");
}

Rectangle<int> Terminal::HistoryUpDown(int direction) {
  if (direction == -1 && cmd_history_index_ >= 0) {
    --cmd_history_index_;
  } else if (direction == 1 && cmd_history_index_ + 1 < cmd_history_.size()) {
    ++cmd_history_index_;
  }

  cursor_.x = 1;
  const auto first_pos = CalcCursorPos();

  Rectangle<int> draw_area{first_pos, {8*(kColumns - 1), 16}};
  FillRectangle(*window_->Writer(), draw_area.pos, draw_area.size, {0, 0, 0});

  const char* history = "";
  if (cmd_history_index_ >= 0) {
    history = &cmd_history_[cmd_history_index_][0];
  }

  strcpy(&linebuf_[0], history);
  linebuf_index_ = strlen(history);

  WriteString(*window_->Writer(), first_pos, history, {255, 255, 255});
  cursor_.x = linebuf_index_ + 1;
  return draw_area;
}

void TaskTerminal(uint64_t task_id, int64_t data) {
  const auto term_desc = reinterpret_cast<TerminalDescriptor*>(data);
  bool show_window = true;
  if (term_desc) {
    show_window = term_desc->show_window;
  }

  __asm__("cli");
  Task& task = task_manager->CurrentTask();
  Terminal* terminal = new Terminal{task, term_desc};
  if (show_window) {
    layer_manager->Move(terminal->LayerID(), {100, 200});
    layer_task_map->insert(std::make_pair(terminal->LayerID(), task_id));
    active_layer->Activate(terminal->LayerID());
  }
  __asm__("sti");

  if (term_desc && !term_desc->command_line.empty()) {
    for (int i = 0; i < term_desc->command_line.length(); ++i) {
      terminal->InputKey(0, 0, term_desc->command_line[i]);
    }
    terminal->InputKey(0, 0, '\n');
  }

  if (term_desc && term_desc->exit_after_command) {
    delete term_desc;
    __asm__("cli");
    task_manager->Finish(terminal->LastExitCode());
  }

  auto add_blink_timer = [task_id](unsigned long t){
    timer_manager->AddTimer(Timer{t + static_cast<int>(kTimerFreq * 0.5),
                                  1, task_id});
  };
  add_blink_timer(timer_manager->CurrentTick());

  bool window_isactive = false;

  while (true) {
    __asm__("cli");
    auto msg = task.ReceiveMessage();
    if (!msg) {
      task.Sleep();
      __asm__("sti");
      continue;
    }
    __asm__("sti");

    switch (msg->type) {
    case Message::kTimerTimeout:
      add_blink_timer(msg->arg.timer.timeout);
      if (show_window && window_isactive) {
        const auto area = terminal->BlinkCursor();
        Message msg = MakeLayerMessage(
            task_id, terminal->LayerID(), LayerOperation::DrawArea, area);
        __asm__("cli");
        task_manager->SendMessage(1, msg);
        __asm__("sti");
      }
      break;
    case Message::kKeyPush:
      if (msg->arg.keyboard.press) {
        const auto area = terminal->InputKey(msg->arg.keyboard.modifier,
                                             msg->arg.keyboard.keycode,
                                             msg->arg.keyboard.ascii);
        if (show_window) {
          Message msg = MakeLayerMessage(
              task_id, terminal->LayerID(), LayerOperation::DrawArea, area);
          __asm__("cli");
          task_manager->SendMessage(1, msg);
          __asm__("sti");
        }
      }
      break;
    case Message::kWindowActive:
      window_isactive = msg->arg.window_active.activate;
      break;
    case Message::kWindowClose:
      CloseLayer(msg->arg.window_close.layer_id);
      __asm__("cli");
      task_manager->Finish(terminal->LastExitCode());
      break;
    default:
      break;
    }
  }
}

TerminalFileDescriptor::TerminalFileDescriptor(Terminal& term)
    : term_{term} {
}

size_t TerminalFileDescriptor::Read(void* buf, size_t len) {
  char* bufc = reinterpret_cast<char*>(buf);

  while (true) {
    __asm__("cli");
    auto msg = term_.UnderlyingTask().ReceiveMessage();
    if (!msg) {
      term_.UnderlyingTask().Sleep();
      continue;
    }
    __asm__("sti");

    if (msg->type != Message::kKeyPush || !msg->arg.keyboard.press) {
      continue;
    }
    if (msg->arg.keyboard.modifier & (kLControlBitMask | kRControlBitMask)) {
      char s[3] = "^ ";
      s[1] = toupper(msg->arg.keyboard.ascii);
      term_.Print(s);
      if (msg->arg.keyboard.keycode == 7 /* D */) {
        return 0; // EOT
      }
      continue;
    }

    bufc[0] = msg->arg.keyboard.ascii;
    term_.Print(bufc, 1);
    term_.Redraw();
    return 1;
  }
}

size_t TerminalFileDescriptor::Write(const void* buf, size_t len) {
  term_.Print(reinterpret_cast<const char*>(buf), len);
  term_.Redraw();
  return len;
}

size_t TerminalFileDescriptor::Load(void* buf, size_t len, size_t offset) {
  return 0;
}

PipeDescriptor::PipeDescriptor(Task& task) : task_{task} {
}

size_t PipeDescriptor::Read(void* buf, size_t len) {
  if (len_ > 0) {
    const size_t copy_bytes = std::min(len_, len);
    memcpy(buf, data_, copy_bytes);
    len_ -= copy_bytes;
    memmove(data_, &data_[copy_bytes], len_);
    return copy_bytes;
  }

  if (closed_) {
    return 0;
  }

  while (true) {
    __asm__("cli");
    auto msg = task_.ReceiveMessage();
    if (!msg) {
      task_.Sleep();
      continue;
    }
    __asm__("sti");

    if (msg->type != Message::kPipe) {
      continue;
    }

    if (msg->arg.pipe.len == 0) {
      closed_ = true;
      return 0;
    }

    const size_t copy_bytes = std::min<size_t>(msg->arg.pipe.len, len);
    memcpy(buf, msg->arg.pipe.data, copy_bytes);
    len_ = msg->arg.pipe.len - copy_bytes;
    memcpy(data_, &msg->arg.pipe.data[copy_bytes], len_);
    return copy_bytes;
  }
}

size_t PipeDescriptor::Write(const void* buf, size_t len) {
  auto bufc = reinterpret_cast<const char*>(buf);
  Message msg{Message::kPipe};
  size_t sent_bytes = 0;
  while (sent_bytes < len) {
    msg.arg.pipe.len = std::min(len - sent_bytes, sizeof(msg.arg.pipe.data));
    memcpy(msg.arg.pipe.data, &bufc[sent_bytes], msg.arg.pipe.len);
    sent_bytes += msg.arg.pipe.len;
    __asm__("cli");
    task_.SendMessage(msg);
    __asm__("sti");
  }
  return len;
}

void PipeDescriptor::FinishWrite() {
  Message msg{Message::kPipe};
  msg.arg.pipe.len = 0;
  __asm__("cli");
  task_.SendMessage(msg);
  __asm__("sti");
}<|MERGE_RESOLUTION|>--- conflicted
+++ resolved
@@ -14,12 +14,9 @@
 #include "timer.hpp"
 #include "keyboard.hpp"
 #include "logger.hpp"
-<<<<<<< HEAD
 #include "uefi.hpp"
-=======
 #include "usb/classdriver/cdc.hpp"
 #include "usb/xhci/xhci.hpp"
->>>>>>> c1a734f5
 
 namespace {
 
@@ -514,7 +511,6 @@
     PrintToFD(*files_[1], "Phys total: %lu frames (%llu MiB)\n",
         p_stat.total_frames,
         p_stat.total_frames * kBytesPerFrame / 1024 / 1024);
-<<<<<<< HEAD
   } else if (strcmp(command, "date") == 0) {
     EFI_TIME t;
     uefi_rt->GetTime(&t, nullptr);
@@ -534,7 +530,6 @@
     uefi_rt->ResetSystem(EfiResetWarm, EFI_SUCCESS, 0, nullptr);
   } else if (strcmp(command, "poweroff") == 0) {
     uefi_rt->ResetSystem(EfiResetShutdown, EFI_SUCCESS, 0, nullptr);
-=======
   } else if (strcmp(command, "lsusb") == 0) {
     auto devmgr = usb::xhci::controller->DeviceManager();
     for (int slot = 1; slot < 256; ++slot) {
@@ -574,7 +569,6 @@
       }
       PrintToFD(*files_[1], "%.*s\n", recv_len, buf.data());
     }();
->>>>>>> c1a734f5
   } else if (command[0] != 0) {
     auto file_entry = FindCommand(command);
     if (!file_entry) {
